"""
Author: Keith Bourgoin, Emmett Butler
"""
__license__ = """
Copyright 2015 Parse.ly, Inc.

Licensed under the Apache License, Version 2.0 (the "License");
you may not use this file except in compliance with the License.
You may obtain a copy of the License at

    http://www.apache.org/licenses/LICENSE-2.0

Unless required by applicable law or agreed to in writing, software
distributed under the License is distributed on an "AS IS" BASIS,
WITHOUT WARRANTIES OR CONDITIONS OF ANY KIND, either express or implied.
See the License for the specific language governing permissions and
limitations under the License.
"""
__all__ = ["Broker"]
import logging
import time

from .connection import BrokerConnection
from .exceptions import LeaderNotAvailable, SocketDisconnectedError
from .handlers import RequestHandler
from .protocol import (
    FetchRequest, FetchResponse, OffsetRequest, OffsetResponse, MetadataRequest,
    MetadataResponse, OffsetCommitRequest, OffsetCommitResponse, OffsetFetchRequest,
    OffsetFetchResponse, ProduceResponse, JoinGroupRequest, JoinGroupResponse,
    SyncGroupRequest, SyncGroupResponse, HeartbeatRequest, HeartbeatResponse,
    LeaveGroupRequest, LeaveGroupResponse)
from .utils.compat import range, iteritems, get_bytes

log = logging.getLogger(__name__)


class Broker(object):
    """
    A Broker is an abstraction over a real kafka server instance.
    It is used to perform requests to these servers.
    """
    def __init__(self,
                 id_,
                 host,
                 port,
                 handler,
                 socket_timeout_ms,
                 offsets_channel_socket_timeout_ms,
                 buffer_size=1024 * 1024,
                 source_host='',
                 source_port=0,
                 ssl_config=None):
        """Create a Broker instance.

        :param id_: The id number of this broker
        :type id_: int
        :param host: The host address to which to connect. An IP address or a
            DNS name
        :type host: str
        :param port: The port on which to connect
        :type port: int
        :param handler: A Handler instance that will be used to service requests
            and responses
        :type handler: :class:`pykafka.handlers.Handler`
        :param socket_timeout_ms: The socket timeout for network requests
        :type socket_timeout_ms: int
        :param offsets_channel_socket_timeout_ms: The socket timeout for network
            requests on the offsets channel
        :type offsets_channel_socket_timeout_ms: int
        :param buffer_size: The size (bytes) of the internal buffer used to
            receive network responses
        :type buffer_size: int
        :param source_host: The host portion of the source address for
            socket connections
        :type source_host: str
        :param source_port: The port portion of the source address for
            socket connections
        :type source_port: int
        :param ssl_config: Config object for SSL connection
        :type ssl_config: :class:`pykafka.connection.SslConfig`
        """
        self._connection = None
        self._offsets_channel_connection = None
        self._id = int(id_)
        self._host = host
        self._port = port
        self._source_host = source_host
        self._source_port = source_port
        self._ssl_config = ssl_config
        self._handler = handler
        self._req_handler = None
        self._offsets_channel_req_handler = None
        self._socket_timeout_ms = socket_timeout_ms
        self._offsets_channel_socket_timeout_ms = offsets_channel_socket_timeout_ms
        self._buffer_size = buffer_size
        self._req_handlers = {}
        self.connect()

    def __repr__(self):
        return "<{module}.{name} at {id_} (host={host}, port={port}, id={my_id})>".format(
            module=self.__class__.__module__,
            name=self.__class__.__name__,
            id_=hex(id(self)),
            host=self._host,
            port=self._port,
            my_id=self._id
        )

    @classmethod
    def from_metadata(cls,
                      metadata,
                      handler,
                      socket_timeout_ms,
                      offsets_channel_socket_timeout_ms,
                      buffer_size=64 * 1024,
                      source_host='',
                      source_port=0,
                      ssl_config=None):
        """Create a Broker using BrokerMetadata

        :param metadata: Metadata that describes the broker.
        :type metadata: :class:`pykafka.protocol.BrokerMetadata.`
        :param handler: A Handler instance that will be used to service requests
            and responses
        :type handler: :class:`pykafka.handlers.Handler`
        :param socket_timeout_ms: The socket timeout for network requests
        :type socket_timeout_ms: int
        :param offsets_channel_socket_timeout_ms: The socket timeout for network
            requests on the offsets channel
        :type offsets_channel_socket_timeout_ms: int
        :param buffer_size: The size (bytes) of the internal buffer used to
            receive network responses
        :type buffer_size: int
        :param source_host: The host portion of the source address for
            socket connections
        :type source_host: str
        :param source_port: The port portion of the source address for
            socket connections
        :type source_port: int
        :param ssl_config: Config object for SSL connection
        :type ssl_config: :class:`pykafka.connection.SslConfig`
        """
        return cls(metadata.id, metadata.host,
                   metadata.port, handler, socket_timeout_ms,
                   offsets_channel_socket_timeout_ms,
                   buffer_size=buffer_size,
                   source_host=source_host,
                   source_port=source_port,
                   ssl_config=ssl_config)

    @property
    def connected(self):
        """Returns True if this object's main connection to the Kafka broker
            is active
        """
        return self._connection.connected

    @property
    def offsets_channel_connected(self):
        """Returns True if this object's offsets channel connection to the
            Kafka broker is active
        """
        if self._offsets_channel_connection:
            return self._offsets_channel_connection.connected
        return False

    @property
    def id(self):
        """The broker's ID within the Kafka cluster"""
        return self._id

    @property
    def host(self):
        """The host to which this broker is connected"""
        return self._host

    @property
    def port(self):
        """The port where the broker is available"""
        return self._port

    @property
    def handler(self):
        """The primary :class:`pykafka.handlers.RequestHandler` for this broker

        This handler handles all requests outside of the commit/fetch api
        """
        return self._req_handler

    @property
    def offsets_channel_handler(self):
        """The offset channel :class:`pykafka.handlers.RequestHandler` for this
            broker

        This handler handles all requests that use the commit/fetch api
        """
        return self._offsets_channel_req_handler

    def connect(self):
        """Establish a connection to the broker server.

        Creates a new :class:`pykafka.connection.BrokerConnection` and a new
        :class:`pykafka.handlers.RequestHandler` for this broker
        """
        self._connection = BrokerConnection(self.host, self.port,
                                            self._handler,
                                            buffer_size=self._buffer_size,
                                            source_host=self._source_host,
                                            source_port=self._source_port,
                                            ssl_config=self._ssl_config)
        self._connection.connect(self._socket_timeout_ms)
        self._req_handler = RequestHandler(self._handler, self._connection)
        self._req_handler.start()

    def connect_offsets_channel(self):
        """Establish a connection to the Broker for the offsets channel

        Creates a new :class:`pykafka.connection.BrokerConnection` and a new
        :class:`pykafka.handlers.RequestHandler` for this broker's offsets
        channel
        """
        self._offsets_channel_connection = BrokerConnection(
<<<<<<< HEAD
            self.host, self.port,
            buffer_size=self._buffer_size,
            source_host=self._source_host,
            source_port=self._source_port,
            ssl_config=self._ssl_config)
=======
            self.host, self.port, self._handler,
            buffer_size=self._buffer_size,
            source_host=self._source_host, source_port=self._source_port)
>>>>>>> 92b28f52
        self._offsets_channel_connection.connect(self._offsets_channel_socket_timeout_ms)
        self._offsets_channel_req_handler = RequestHandler(
            self._handler, self._offsets_channel_connection
        )
        self._offsets_channel_req_handler.start()

    def _get_unique_req_handler(self, connection_id):
        """Return a RequestHandler instance unique to the given connection_id

        In some applications, for example the Group Membership API, requests running
        in the same process must be interleaved. When both of these requests are
        using the same RequestHandler instance, the requests are queued and the
        interleaving semantics are not upheld. This method behaves identically to
        self._req_handler if there is only one connection_id per KafkaClient.
        If a single KafkaClient needs to use more than one connection_id, this
        method maintains a dictionary of connections unique to those ids.

        :param connection_id: The unique identifier of the connection to return
        :type connection_id: str
        """
        if len(self._req_handlers) == 0:
            self._req_handlers[connection_id] = self._req_handler
        elif connection_id not in self._req_handlers:
            conn = BrokerConnection(
                self.host, self.port, self._handler, buffer_size=self._buffer_size,
                source_host=self._source_host, source_port=self._source_port)
            conn.connect(self._socket_timeout_ms)
            handler = RequestHandler(self._handler, conn)
            handler.start()
            self._req_handlers[connection_id] = handler
        return self._req_handlers[connection_id]

    def fetch_messages(self,
                       partition_requests,
                       timeout=30000,
                       min_bytes=1):
        """Fetch messages from a set of partitions.

        :param partition_requests: Requests of messages to fetch.
        :type partition_requests: Iterable of
            :class:`pykafka.protocol.PartitionFetchRequest`
        :param timeout: the maximum amount of time (in milliseconds)
            the server will block before answering the fetch request if there
            isn't sufficient data to immediately satisfy min_bytes
        :type timeout: int
        :param min_bytes: the minimum amount of data (in bytes) the server
            should return. If insufficient data is available the request will
            block for up to `timeout` milliseconds.
        :type min_bytes: int
        """
        future = self._req_handler.request(FetchRequest(
            partition_requests=partition_requests,
            timeout=timeout,
            min_bytes=min_bytes,
        ))
        # XXX - this call returns even with less than min_bytes of messages?
        return future.get(FetchResponse)

    def produce_messages(self, produce_request):
        """Produce messages to a set of partitions.

        :param produce_request: a request object indicating the messages to
            produce
        :type produce_request: :class:`pykafka.protocol.ProduceRequest`
        """
        if produce_request.required_acks == 0:
            self._req_handler.request(produce_request, has_response=False)
        else:
            future = self._req_handler.request(produce_request)
            return future.get(ProduceResponse)

    def request_offset_limits(self, partition_requests):
        """Request offset information for a set of topic/partitions

        :param partition_requests: requests specifying the partitions for which
            to fetch offsets
        :type partition_requests: Iterable of
            :class:`pykafka.protocol.PartitionOffsetRequest`
        """
        future = self._req_handler.request(OffsetRequest(partition_requests))
        return future.get(OffsetResponse)

    def request_metadata(self, topics=None):
        """Request cluster metadata

        :param topics: The topic names for which to request metadata
        :type topics: Iterable of `bytes`
        """
        max_retries = 3
        for i in range(max_retries):
            if i > 0:
                log.debug("Retrying")
            time.sleep(i)

            try:
                future = self._req_handler.request(MetadataRequest(topics=topics))
                response = future.get(MetadataResponse)
            except SocketDisconnectedError:
                log.warning("Encountered SocketDisconnectedError while requesting "
                            "metadata from broker %s:%s. Continuing.",
                            self.host, self.port)
                continue

            for name, topic_metadata in iteritems(response.topics):
                if topic_metadata.err == LeaderNotAvailable.ERROR_CODE:
                    log.warning("Leader not available for topic '%s'.", name)
                for pid, partition_metadata in iteritems(topic_metadata.partitions):
                    if partition_metadata.err == LeaderNotAvailable.ERROR_CODE:
                        log.warning("Leader not available for topic '%s' partition %d.",
                                    name, pid)
            return response

    ######################
    #  Commit/Fetch API  #
    ######################

    def commit_consumer_group_offsets(self,
                                      consumer_group,
                                      consumer_group_generation_id,
                                      consumer_id,
                                      preqs):
        """Commit offsets to Kafka using the Offset Commit/Fetch API

        Commit the offsets of all messages consumed so far by this consumer group with the Offset Commit/Fetch API

        Based on Step 2 here https://cwiki.apache.org/confluence/display/KAFKA/Committing+and+fetching+consumer+offsets+in+Kafka

        :param consumer_group: the name of the consumer group for which to
            commit offsets
        :type consumer_group: str
        :param consumer_group_generation_id: The generation ID for this consumer
            group
        :type consumer_group_generation_id: int
        :param consumer_id: The identifier for this consumer group
        :type consumer_id: str
        :param preqs: Requests indicating the partitions for which offsets
            should be committed
        :type preqs: Iterable of :class:`pykafka.protocol.PartitionOffsetCommitRequest`
        """
        if not self.offsets_channel_connected:
            self.connect_offsets_channel()
        req = OffsetCommitRequest(consumer_group,
                                  get_bytes(consumer_group_generation_id),
                                  consumer_id,
                                  partition_requests=preqs)
        return self._offsets_channel_req_handler.request(req).get(OffsetCommitResponse)

    def fetch_consumer_group_offsets(self, consumer_group, preqs):
        """Fetch the offsets stored in Kafka with the Offset Commit/Fetch API

        Based on Step 2 here https://cwiki.apache.org/confluence/display/KAFKA/Committing+and+fetching+consumer+offsets+in+Kafka

        :param consumer_group: the name of the consumer group for which to
            fetch offsets
        :type consumer_group: str
        :param preqs: Requests indicating the partitions for which offsets
            should be fetched
        :type preqs: Iterable of :class:`pykafka.protocol.PartitionOffsetFetchRequest`
        """
        if not self.offsets_channel_connected:
            self.connect_offsets_channel()
        req = OffsetFetchRequest(consumer_group, partition_requests=preqs)
        return self._offsets_channel_req_handler.request(req).get(OffsetFetchResponse)

    ##########################
    #  Group Membership API  #
    ##########################

    def join_group(self, connection_id, consumer_group, member_id):
        """Send a JoinGroupRequest

        :param connection_id: The unique identifier of the connection on which to make
            this request
        :type connection_id: str
        :param consumer_group: The name of the consumer group to join
        :type consumer_group: bytes
        :param member_id: The ID of the consumer joining the group
        :type member_id: bytes
        """
        handler = self._get_unique_req_handler(connection_id)
        future = handler.request(JoinGroupRequest(consumer_group, member_id))
        self._handler.sleep()
        return future.get(JoinGroupResponse)

    def leave_group(self, connection_id, consumer_group, member_id):
        """Send a LeaveGroupRequest

        :param connection_id: The unique identifier of the connection on which to make
            this request
        :type connection_id: str
        :param consumer_group: The name of the consumer group to leave
        :type consumer_group: bytes
        :param member_id: The ID of the consumer leaving the group
        :type member_id: bytes
        """
        handler = self._get_unique_req_handler(connection_id)
        future = handler.request(LeaveGroupRequest(consumer_group, member_id))
        return future.get(LeaveGroupResponse)

    def sync_group(self, connection_id, consumer_group, generation_id, member_id, group_assignment):
        """Send a SyncGroupRequest

        :param connection_id: The unique identifier of the connection on which to make
            this request
        :type connection_id: str
        :param consumer_group: The name of the consumer group to which this consumer
            belongs
        :type consumer_group: bytes
        :param generation_id: The current generation for the consumer group
        :type generation_id: int
        :param member_id: The ID of the consumer syncing
        :type member_id: bytes
        :param group_assignment: A sequence of :class:`pykafka.protocol.MemberAssignment`
            instances indicating the partition assignments for each member of the group.
            When `sync_group` is called by a member other than the leader of the group,
            `group_assignment` should be an empty sequence.
        :type group_assignment: iterable of :class:`pykafka.protocol.MemberAssignment`
        """
        handler = self._get_unique_req_handler(connection_id)
        future = handler.request(
            SyncGroupRequest(consumer_group, generation_id, member_id, group_assignment))
        return future.get(SyncGroupResponse)

    def heartbeat(self, connection_id, consumer_group, generation_id, member_id):
        """Send a HeartbeatRequest

        :param connection_id: The unique identifier of the connection on which to make
            this request
        :type connection_id: str
        :param consumer_group: The name of the consumer group to which this consumer
            belongs
        :type consumer_group: bytes
        :param generation_id: The current generation for the consumer group
        :type generation_id: int
        :param member_id: The ID of the consumer sending this heartbeat
        :type member_id: bytes
        """
        handler = self._get_unique_req_handler(connection_id)
        future = handler.request(
            HeartbeatRequest(consumer_group, generation_id, member_id))
        self._handler.sleep()
        return future.get(HeartbeatResponse)<|MERGE_RESOLUTION|>--- conflicted
+++ resolved
@@ -220,17 +220,10 @@
         channel
         """
         self._offsets_channel_connection = BrokerConnection(
-<<<<<<< HEAD
-            self.host, self.port,
-            buffer_size=self._buffer_size,
-            source_host=self._source_host,
-            source_port=self._source_port,
-            ssl_config=self._ssl_config)
-=======
             self.host, self.port, self._handler,
             buffer_size=self._buffer_size,
-            source_host=self._source_host, source_port=self._source_port)
->>>>>>> 92b28f52
+            source_host=self._source_host, source_port=self._source_port,
+            ssl_config=self._ssl_config)
         self._offsets_channel_connection.connect(self._offsets_channel_socket_timeout_ms)
         self._offsets_channel_req_handler = RequestHandler(
             self._handler, self._offsets_channel_connection
