--- conflicted
+++ resolved
@@ -195,13 +195,8 @@
             raise ProducerStoppedException()
         partitions = list(self._topic.partitions.values())
         partition_id = self._partitioner(partitions, partition_key).id
-<<<<<<< HEAD
-        message_partition_tup = (partition_key, str(message)), partition_id
+        message_partition_tup = (partition_key, message), partition_id
         res = self._produce(message_partition_tup)
-=======
-        message_partition_tup = (partition_key, message), partition_id
-        self._produce(message_partition_tup)
->>>>>>> 584e2af7
         if self._synchronous:
             self._wait_all()
         self._raise_worker_exceptions()
