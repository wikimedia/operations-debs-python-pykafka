--- conflicted
+++ resolved
@@ -53,10 +53,6 @@
  */
 
 static PyObject *pykafka_exceptions;
-<<<<<<< HEAD
-static PyObject *ConsumerStoppedException;
-=======
->>>>>>> 82892524
 static PyObject *PyRdKafkaError;
 
 
@@ -819,18 +815,6 @@
 
     pykafka_exceptions = PyImport_ImportModule("pykafka.exceptions");
     if (! pykafka_exceptions) return NULL;
-<<<<<<< HEAD
-
-    ConsumerStoppedException = PyErr_NewException(
-            "pykafka.rdkafka.ConsumerStoppedException", NULL, NULL);
-    if (! ConsumerStoppedException) return NULL;
-    Py_INCREF(ConsumerStoppedException);
-    if (PyModule_AddObject(
-            mod, "ConsumerStoppedException", ConsumerStoppedException)) {
-        return NULL;
-    }
-=======
->>>>>>> 82892524
 
     PyRdKafkaError = PyErr_NewException("pykafka.rdkafka.Error", NULL, NULL);
     if (!PyRdKafkaError) return NULL;
