from __future__ import division
"""
Author: Emmett Butler
"""
__license__ = """
Copyright 2015 Parse.ly, Inc.

Licensed under the Apache License, Version 2.0 (the "License");
you may not use this file except in compliance with the License.
You may obtain a copy of the License at

    http://www.apache.org/licenses/LICENSE-2.0

Unless required by applicable law or agreed to in writing, software
distributed under the License is distributed on an "AS IS" BASIS,
WITHOUT WARRANTIES OR CONDITIONS OF ANY KIND, either express or implied.
See the License for the specific language governing permissions and
limitations under the License.
"""
__all__ = ["BalancedConsumer"]
import itertools
import logging
import socket
import time
from uuid import uuid4

from kazoo.client import KazooClient
from kazoo.exceptions import NoNodeException, NodeExistsError
from kazoo.recipe.watchers import ChildrenWatch

from .common import OffsetType
from .exceptions import (KafkaException, PartitionOwnedError,
                         ConsumerStoppedException)
from .simpleconsumer import SimpleConsumer
<<<<<<< HEAD
from .utils.compat import range, get_bytes
try:
    from . import rdkafka
except ImportError:
    rdkafka = False
=======
from .utils.compat import range, get_bytes, itervalues
>>>>>>> d1573a14


log = logging.getLogger(__name__)


class BalancedConsumer():
    """
    A self-balancing consumer for Kafka that uses ZooKeeper to communicate
    with other balancing consumers.

    Maintains a single instance of SimpleConsumer, periodically using the
    consumer rebalancing algorithm to reassign partitions to this
    SimpleConsumer.
    """
    def __init__(self,
                 topic,
                 cluster,
                 consumer_group,
                 fetch_message_max_bytes=1024 * 1024,
                 num_consumer_fetchers=1,
                 auto_commit_enable=False,
                 auto_commit_interval_ms=60 * 1000,
                 queued_max_messages=2000,
                 fetch_min_bytes=1,
                 fetch_wait_max_ms=100,
                 offsets_channel_backoff_ms=1000,
                 offsets_commit_max_retries=5,
                 auto_offset_reset=OffsetType.EARLIEST,
                 consumer_timeout_ms=-1,
                 rebalance_max_retries=5,
                 rebalance_backoff_ms=2 * 1000,
                 zookeeper_connection_timeout_ms=6 * 1000,
                 zookeeper_connect='127.0.0.1:2181',
                 zookeeper=None,
                 auto_start=True,
                 reset_offset_on_start=False,
                 use_rdkafka=False):
        """Create a BalancedConsumer instance

        :param topic: The topic this consumer should consume
        :type topic: :class:`pykafka.topic.Topic`
        :param cluster: The cluster to which this consumer should connect
        :type cluster: :class:`pykafka.cluster.Cluster`
        :param consumer_group: The name of the consumer group this consumer
            should join.
        :type consumer_group: bytes
        :param fetch_message_max_bytes: The number of bytes of messages to
            attempt to fetch with each fetch request
        :type fetch_message_max_bytes: int
        :param num_consumer_fetchers: The number of workers used to make
            FetchRequests
        :type num_consumer_fetchers: int
        :param auto_commit_enable: If true, periodically commit to kafka the
            offset of messages already fetched by this consumer. This also
            requires that `consumer_group` is not `None`.
        :type auto_commit_enable: bool
        :param auto_commit_interval_ms: The frequency (in milliseconds) at which
            the consumer's offsets are committed to kafka. This setting is
            ignored if `auto_commit_enable` is `False`.
        :type auto_commit_interval_ms: int
        :param queued_max_messages: The maximum number of messages buffered for
            consumption in the internal
            :class:`pykafka.simpleconsumer.SimpleConsumer`
        :type queued_max_messages: int
        :param fetch_min_bytes: The minimum amount of data (in bytes) that the
            server should return for a fetch request. If insufficient data is
            available, the request will block until sufficient data is available.
        :type fetch_min_bytes: int
        :param fetch_wait_max_ms: The maximum amount of time (in milliseconds)
            that the server will block before answering a fetch request if
            there isn't sufficient data to immediately satisfy `fetch_min_bytes`.
        :type fetch_wait_max_ms: int
        :param offsets_channel_backoff_ms: Backoff time to retry failed offset
            commits and fetches.
        :type offsets_channel_backoff_ms: int
        :param offsets_commit_max_retries: The number of times the offset commit
            worker should retry before raising an error.
        :type offsets_commit_max_retries: int
        :param auto_offset_reset: What to do if an offset is out of range. This
            setting indicates how to reset the consumer's internal offset
            counter when an `OffsetOutOfRangeError` is encountered.
        :type auto_offset_reset: :class:`pykafka.common.OffsetType`
        :param consumer_timeout_ms: Amount of time (in milliseconds) the
            consumer may spend without messages available for consumption
            before returning None.
        :type consumer_timeout_ms: int
        :param rebalance_max_retries: The number of times the rebalance should
            retry before raising an error.
        :type rebalance_max_retries: int
        :param rebalance_backoff_ms: Backoff time (in milliseconds) between
            retries during rebalance.
        :type rebalance_backoff_ms: int
        :param zookeeper_connection_timeout_ms: The maximum time (in
            milliseconds) that the consumer waits while establishing a
            connection to zookeeper.
        :type zookeeper_connection_timeout_ms: int
        :param zookeeper_connect: Comma-separated (ip1:port1,ip2:port2) strings
            indicating the zookeeper nodes to which to connect.
        :type zookeeper_connect: str
        :param zookeeper: A KazooClient connected to a Zookeeper instance.
            If provided, `zookeeper_connect` is ignored.
        :type zookeeper: :class:`kazoo.client.KazooClient`
        :param auto_start: Whether the consumer should begin communicating
            with zookeeper after __init__ is complete. If false, communication
            can be started with `start()`.
        :type auto_start: bool
        :param reset_offset_on_start: Whether the consumer should reset its
            internal offset counter to `self._auto_offset_reset` and commit that
            offset immediately upon starting up
        :type reset_offset_on_start: bool
        :param use_rdkafka: Use librdkafka-backed consumer if available
        :type use_rdkafka: bool
        """
        self._cluster = cluster
        self._consumer_group = consumer_group
        self._topic = topic

        self._auto_commit_enable = auto_commit_enable
        self._auto_commit_interval_ms = auto_commit_interval_ms
        self._fetch_message_max_bytes = fetch_message_max_bytes
        self._fetch_min_bytes = fetch_min_bytes
        self._rebalance_max_retries = rebalance_max_retries
        self._num_consumer_fetchers = num_consumer_fetchers
        self._queued_max_messages = queued_max_messages
        self._fetch_wait_max_ms = fetch_wait_max_ms
        self._rebalance_backoff_ms = rebalance_backoff_ms
        self._consumer_timeout_ms = consumer_timeout_ms
        self._offsets_channel_backoff_ms = offsets_channel_backoff_ms
        self._offsets_commit_max_retries = offsets_commit_max_retries
        self._auto_offset_reset = auto_offset_reset
        self._zookeeper_connect = zookeeper_connect
        self._zookeeper_connection_timeout_ms = zookeeper_connection_timeout_ms
        self._reset_offset_on_start = reset_offset_on_start
        self._use_rdkafka = rdkafka and use_rdkafka
        self._running = False

        self._rebalancing_lock = cluster.handler.Lock()
        self._consumer = None
        self._consumer_id = "{hostname}:{uuid}".format(
            hostname=socket.gethostname(),
            uuid=uuid4()
        )
        self._setting_watches = True

        self._topic_path = '/consumers/{group}/owners/{topic}'.format(
            group=self._consumer_group,
            topic=self._topic.name)
        self._consumer_id_path = '/consumers/{group}/ids'.format(
            group=self._consumer_group)

        self._zookeeper = None
        self._owns_zookeeper = zookeeper is None
        if zookeeper is not None:
            self._zookeeper = zookeeper
        if auto_start is True:
            self.start()

    def __repr__(self):
        return "<{module}.{name} at {id_} (consumer_group={group})>".format(
            module=self.__class__.__module__,
            name=self.__class__.__name__,
            id_=hex(id(self)),
            group=self._consumer_group
        )

    def _setup_checker_worker(self):
        """Start the zookeeper partition checker thread"""
        def checker():
            while True:
                time.sleep(120)
                if not self._running:
                    break
                if not self._check_held_partitions():
                    self._rebalance()
            log.debug("Checker thread exiting")
        log.debug("Starting checker thread")
        return self._cluster.handler.spawn(checker)

    @property
    def partitions(self):
        return self._consumer.partitions if self._consumer else None

    @property
    def _partitions(self):
        """Convenient shorthand for set of partitions internally held"""
        return set(
            [] if self.partitions is None else itervalues(self.partitions))

    @property
    def held_offsets(self):
        """Return a map from partition id to held offset for each partition"""
        if not self._consumer:
            return None
        return dict((p.partition.id, p.last_offset_consumed)
                    for p in self._consumer._partitions_by_id.itervalues())

    def start(self):
        """Open connections and join a cluster."""
        if self._zookeeper is None:
            self._setup_zookeeper(self._zookeeper_connect,
                                  self._zookeeper_connection_timeout_ms)
        self._zookeeper.ensure_path(self._topic_path)
        self._add_self()
        self._running = True
        self._set_watches()
        self._rebalance()
        self._setup_checker_worker()

    def stop(self):
        """Close the zookeeper connection and stop consuming.

        This method should be called as part of a graceful shutdown process.
        """
        with self._rebalancing_lock:
            # We acquire the lock in order to prevent a race condition where a
            # rebalance that is already underway might re-register the zk
            # nodes that we remove here
            self._running = False
        self._consumer.stop()
        if self._owns_zookeeper:
            # NB this should always come last, so we do not hand over control
            # of our partitions until consumption has really been halted
            self._zookeeper.stop()
        else:
            self._remove_partitions(self._get_held_partitions())
            self._zookeeper.delete(self._path_self)
            # additionally we'd want to remove watches here, but there are no
            # facilities for that in ChildrenWatch - as a workaround we check
            # self._running in the watcher callbacks (see further down)

    def _setup_zookeeper(self, zookeeper_connect, timeout):
        """Open a connection to a ZooKeeper host.

        :param zookeeper_connect: The 'ip:port' address of the zookeeper node to
            which to connect.
        :type zookeeper_connect: str
        :param timeout: Connection timeout (in milliseconds)
        :type timeout: int
        """
        self._zookeeper = KazooClient(zookeeper_connect, timeout=timeout / 1000)
        self._zookeeper.start()

    def _setup_internal_consumer(self, partitions=None, start=True):
        """Instantiate an internal SimpleConsumer.

        If there is already a SimpleConsumer instance held by this object,
        disable its workers and mark it for garbage collection before
        creating a new one.
        """
        if partitions is None:
            partitions = []
        reset_offset_on_start = self._reset_offset_on_start
        if self._consumer is not None:
            self._consumer.stop()
            # only use this setting for the first call to
            # _setup_internal_consumer. subsequent calls should not
            # reset the offsets, since they can happen at any time
            reset_offset_on_start = False
        Cls = (rdkafka.RdKafkaSimpleConsumer
               if self._use_rdkafka else SimpleConsumer)
        self._consumer = Cls(
            self._topic,
            self._cluster,
            consumer_group=self._consumer_group,
            partitions=partitions,
            auto_commit_enable=self._auto_commit_enable,
            auto_commit_interval_ms=self._auto_commit_interval_ms,
            fetch_message_max_bytes=self._fetch_message_max_bytes,
            fetch_min_bytes=self._fetch_min_bytes,
            num_consumer_fetchers=self._num_consumer_fetchers,
            queued_max_messages=self._queued_max_messages,
            fetch_wait_max_ms=self._fetch_wait_max_ms,
            consumer_timeout_ms=self._consumer_timeout_ms,
            offsets_channel_backoff_ms=self._offsets_channel_backoff_ms,
            offsets_commit_max_retries=self._offsets_commit_max_retries,
            auto_offset_reset=self._auto_offset_reset,
            reset_offset_on_start=reset_offset_on_start,
            auto_start=start
        )

    def _decide_partitions(self, participants):
        """Decide which partitions belong to this consumer.

        Uses the consumer rebalancing algorithm described here
        http://kafka.apache.org/documentation.html

        It is very important that the participants array is sorted,
        since this algorithm runs on each consumer and indexes into the same
        array. The same array index operation must return the same
        result on each consumer.

        :param participants: Sorted list of ids of all other consumers in this
            consumer group.
        :type participants: Iterable of `bytes`
        """
        # Freeze and sort partitions so we always have the same results
        p_to_str = lambda p: '-'.join([str(p.topic.name), str(p.leader.id), str(p.id)])
        all_parts = self._topic.partitions.values()
        all_parts = sorted(all_parts, key=p_to_str)

        # get start point, # of partitions, and remainder
        participants = sorted(participants)  # just make sure it's sorted.
        idx = participants.index(self._consumer_id)
        parts_per_consumer = len(all_parts) // len(participants)
        remainder_ppc = len(all_parts) % len(participants)

        start = parts_per_consumer * idx + min(idx, remainder_ppc)
        num_parts = parts_per_consumer + (0 if (idx + 1 > remainder_ppc) else 1)

        # assign partitions from i*N to (i+1)*N - 1 to consumer Ci
        new_partitions = itertools.islice(all_parts, start, start + num_parts)
        new_partitions = set(new_partitions)
        log.info('Balancing %i participants for %i partitions.\nOwning %i partitions.',
                 len(participants), len(all_parts), len(new_partitions))
        log.debug('My partitions: %s', [p_to_str(p) for p in new_partitions])
        return new_partitions

    def _get_participants(self):
        """Use zookeeper to get the other consumers of this topic.

        :return: A sorted list of the ids of the other consumers of this
            consumer's topic
        """
        try:
            consumer_ids = self._zookeeper.get_children(self._consumer_id_path)
        except NoNodeException:
            log.debug("Consumer group doesn't exist. "
                      "No participants to find")
            return []

        participants = []
        for id_ in consumer_ids:
            try:
                topic, stat = self._zookeeper.get("%s/%s" % (self._consumer_id_path, id_))
                if topic == self._topic.name:
                    participants.append(id_)
            except NoNodeException:
                pass  # disappeared between ``get_children`` and ``get``
        participants = sorted(participants)
        return participants

    def _set_watches(self):
        """Set watches in zookeeper that will trigger rebalances.

        Rebalances should be triggered whenever a broker, topic, or consumer
        znode is changed in zookeeper. This ensures that the balance of the
        consumer group remains up-to-date with the current state of the
        cluster.
        """
        self._setting_watches = True
        # Set all our watches and then rebalance
        broker_path = '/brokers/ids'
        try:
            self._broker_watcher = ChildrenWatch(
                self._zookeeper, broker_path,
                self._brokers_changed
            )
        except NoNodeException:
            raise Exception(
                'The broker_path "%s" does not exist in your '
                'ZooKeeper cluster -- is your Kafka cluster running?'
                % broker_path)

        self._topics_watcher = ChildrenWatch(
            self._zookeeper,
            '/brokers/topics',
            self._topics_changed
        )

        self._consumer_watcher = ChildrenWatch(
            self._zookeeper, self._consumer_id_path,
            self._consumers_changed
        )
        self._setting_watches = False

    def _add_self(self):
        """Register this consumer in zookeeper.

        This method ensures that the number of participants is at most the
        number of partitions.
        """
        participants = self._get_participants()
        if len(self._topic.partitions) <= len(participants):
            raise KafkaException("Cannot add consumer: more consumers than partitions")

        self._zookeeper.create(
            self._path_self, self._topic.name, ephemeral=True, makepath=True)

    @property
    def _path_self(self):
        """Path where this consumer should be registered in zookeeper"""
        return '{path}/{id_}'.format(
            path=self._consumer_id_path,
            id_=self._consumer_id
        )

    def _rebalance(self):
        """Claim partitions for this consumer.

        This method is called whenever a zookeeper watch is triggered.
        """
        if self._consumer is not None:
            self.commit_offsets()
        with self._rebalancing_lock:
            if not self._running:
                raise ConsumerStoppedException
            log.info('Rebalancing consumer %s for topic %s.' % (
                self._consumer_id, self._topic.name)
            )

            for i in range(self._rebalance_max_retries):
                try:
                    # If retrying, be sure to make sure the
                    # partition allocation is correct.
                    participants = self._get_participants()
                    if self._consumer_id not in participants:
                        # situation that only occurs if our zk session expired
                        self._add_self()
                        participants.append(self._consumer_id)

                    new_partitions = self._decide_partitions(participants)

                    # Update zk with any changes:
                    # Note that we explicitly fetch our set of held partitions
                    # from zk, rather than assuming it will be identical to
                    # `self.partitions`.  This covers the (rare) situation
                    # where due to an interrupted connection our zk session
                    # has expired, in which case we'd hold zero partitions on
                    # zk, but `self._partitions` may be outdated and non-empty
                    current_zk_parts = self._get_held_partitions()
                    self._remove_partitions(current_zk_parts - new_partitions)
                    self._add_partitions(new_partitions - current_zk_parts)

                    # Only re-create internal consumer if something changed.
                    if new_partitions != self._partitions:
                        self._setup_internal_consumer(list(new_partitions))

                    log.info('Rebalancing Complete.')
                    break
                except PartitionOwnedError as ex:
                    if i == self._rebalance_max_retries - 1:
                        log.warning('Failed to acquire partition %s after %d retries.',
                                    ex.partition, i)
                        raise
                    log.info('Unable to acquire partition %s. Retrying', ex.partition)
                    time.sleep(i * (self._rebalance_backoff_ms / 1000))

    def _path_from_partition(self, p):
        """Given a partition, return its path in zookeeper.

        :type p: :class:`pykafka.partition.Partition`
        """
        return "%s/%s-%s" % (self._topic_path, p.leader.id, p.id)

    def _remove_partitions(self, partitions):
        """Remove partitions from the zookeeper registry for this consumer.

        :param partitions: The partitions to remove.
        :type partitions: Iterable of :class:`pykafka.partition.Partition`
        """
        for p in partitions:
            # TODO pass zk node version to make sure we still own this node
            self._zookeeper.delete(self._path_from_partition(p))

    def _add_partitions(self, partitions):
        """Add partitions to the zookeeper registry for this consumer.

        :param partitions: The partitions to add.
        :type partitions: Iterable of :class:`pykafka.partition.Partition`
        """
        for p in partitions:
            try:
                self._zookeeper.create(
                    self._path_from_partition(p),
                    value=get_bytes(self._consumer_id),
                    ephemeral=True
                )
            except NodeExistsError:
                raise PartitionOwnedError(p)

    def _get_held_partitions(self):
        """Build a set of partitions zookeeper says we own"""
        zk_partition_ids = set()
        all_partitions = self._zookeeper.get_children(self._topic_path)
        for partition_slug in all_partitions:
            try:
                owner_id, stat = self._zookeeper.get(
                    '{path}/{slug}'.format(
                        path=self._topic_path, slug=partition_slug))
                if owner_id == get_bytes(self._consumer_id):
                    zk_partition_ids.add(int(partition_slug.split('-')[1]))
            except NoNodeException:
                pass  # disappeared between ``get_children`` and ``get``
        return set(self._topic.partitions[_id] for _id in zk_partition_ids)

    def _check_held_partitions(self):
        """Double-check held partitions against zookeeper

        True if the partitions held by this consumer are the ones that
        zookeeper thinks it's holding, else False.
        """
        log.info("Checking held partitions against ZooKeeper")
        zk_partitions = self._get_held_partitions()
        if zk_partitions != self._partitions:
            log.warning("Internal partition registry doesn't match ZooKeeper!")
            log.debug("Internal partition ids: %s\nZooKeeper partition ids: %s",
                      self._partitions, zk_partitions)
            return False
        return True

    def _brokers_changed(self, brokers):
        if not self._running:
            return False  # `False` tells ChildrenWatch to disable this watch
        if self._setting_watches:
            return
        log.debug("Rebalance triggered by broker change ({})".format(
            self._consumer_id))
        self._rebalance()

    def _consumers_changed(self, consumers):
        if not self._running:
            return False  # `False` tells ChildrenWatch to disable this watch
        if self._setting_watches:
            return
        log.debug("Rebalance triggered by consumer change ({})".format(
            self._consumer_id))
        self._rebalance()

    def _topics_changed(self, topics):
        if not self._running:
            return False  # `False` tells ChildrenWatch to disable this watch
        if self._setting_watches:
            return
        log.debug("Rebalance triggered by topic change ({})".format(
            self._consumer_id))
        self._rebalance()

    def reset_offsets(self, partition_offsets=None):
        """Reset offsets for the specified partitions

        Issue an OffsetRequest for each partition and set the appropriate
        returned offset in the OwnedPartition

        :param partition_offsets: (`partition`, `offset`) pairs to reset
            where `partition` is the partition for which to reset the offset
            and `offset` is the new offset the partition should have
        :type partition_offsets: Iterable of
            (:class:`pykafka.partition.Partition`, int)
        """
        if not self._consumer:
            raise ConsumerStoppedException("Internal consumer is stopped")
        self._consumer.reset_offsets(partition_offsets=partition_offsets)

    def consume(self, block=True):
        """Get one message from the consumer

        :param block: Whether to block while waiting for a message
        :type block: bool
        """

        def consumer_timed_out():
            """Indicates whether the consumer has received messages recently"""
            if self._consumer_timeout_ms == -1:
                return False
            disp = (time.time() - self._last_message_time) * 1000.0
            return disp > self._consumer_timeout_ms
        message = None
        self._last_message_time = time.time()
        while message is None and not consumer_timed_out():
            try:
                message = self._consumer.consume(block=block)
            except ConsumerStoppedException:
                if not self._running:
                    return
                continue
            if message:
                self._last_message_time = time.time()
            if not block:
                return message
        return message

    def __iter__(self):
        """Yield an infinite stream of messages until the consumer times out"""
        while True:
            message = self.consume(block=True)
            if not message:
                raise StopIteration
            yield message

    def commit_offsets(self):
        """Commit offsets for this consumer's partitions

        Uses the offset commit/fetch API
        """
        return self._consumer.commit_offsets()<|MERGE_RESOLUTION|>--- conflicted
+++ resolved
@@ -32,15 +32,11 @@
 from .exceptions import (KafkaException, PartitionOwnedError,
                          ConsumerStoppedException)
 from .simpleconsumer import SimpleConsumer
-<<<<<<< HEAD
-from .utils.compat import range, get_bytes
+from .utils.compat import range, get_bytes, itervalues
 try:
     from . import rdkafka
 except ImportError:
     rdkafka = False
-=======
-from .utils.compat import range, get_bytes, itervalues
->>>>>>> d1573a14
 
 
 log = logging.getLogger(__name__)
