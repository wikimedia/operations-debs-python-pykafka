from __future__ import division
"""
Author: Emmett Butler
"""
__license__ = """
Copyright 2015 Parse.ly, Inc.

Licensed under the Apache License, Version 2.0 (the "License");
you may not use this file except in compliance with the License.
You may obtain a copy of the License at

    http://www.apache.org/licenses/LICENSE-2.0

Unless required by applicable law or agreed to in writing, software
distributed under the License is distributed on an "AS IS" BASIS,
WITHOUT WARRANTIES OR CONDITIONS OF ANY KIND, either express or implied.
See the License for the specific language governing permissions and
limitations under the License.
"""
__all__ = ["BalancedConsumer"]
import functools
import itertools
import logging
import socket
import sys
import time
import traceback
from uuid import uuid4
import weakref

from kazoo.client import KazooClient
from kazoo.exceptions import NoNodeException, NodeExistsError
from kazoo.protocol.states import KazooState
from kazoo.recipe.watchers import ChildrenWatch

from .common import OffsetType
from .exceptions import (KafkaException, PartitionOwnedError,
                         ConsumerStoppedException, ZookeeperConnectionLost)
from .simpleconsumer import SimpleConsumer
from .utils.compat import range, get_bytes, itervalues


log = logging.getLogger(__name__)


def _catch_thread_exception(fn):
    """Sets self._worker_exception when fn raises an exception"""
    def wrapped(self, *args, **kwargs):
        try:
            ret = fn(self, *args, **kwargs)
        except Exception:
            self._worker_exception = sys.exc_info()
        else:
            return ret
    return wrapped


class BalancedConsumer():
    """
    A self-balancing consumer for Kafka that uses ZooKeeper to communicate
    with other balancing consumers.

    Maintains a single instance of SimpleConsumer, periodically using the
    consumer rebalancing algorithm to reassign partitions to this
    SimpleConsumer.
    """
    def __init__(self,
                 topic,
                 cluster,
                 consumer_group,
                 fetch_message_max_bytes=1024 * 1024,
                 num_consumer_fetchers=1,
                 auto_commit_enable=False,
                 auto_commit_interval_ms=60 * 1000,
                 queued_max_messages=2000,
                 fetch_min_bytes=1,
                 fetch_wait_max_ms=100,
                 offsets_channel_backoff_ms=1000,
                 offsets_commit_max_retries=5,
                 auto_offset_reset=OffsetType.EARLIEST,
                 consumer_timeout_ms=-1,
                 rebalance_max_retries=5,
                 rebalance_backoff_ms=2 * 1000,
                 zookeeper_connection_timeout_ms=6 * 1000,
                 zookeeper_connect='127.0.0.1:2181',
                 zookeeper=None,
                 auto_start=True,
                 reset_offset_on_start=False):
        """Create a BalancedConsumer instance

        :param topic: The topic this consumer should consume
        :type topic: :class:`pykafka.topic.Topic`
        :param cluster: The cluster to which this consumer should connect
        :type cluster: :class:`pykafka.cluster.Cluster`
        :param consumer_group: The name of the consumer group this consumer
            should join.
        :type consumer_group: bytes
        :param fetch_message_max_bytes: The number of bytes of messages to
            attempt to fetch with each fetch request
        :type fetch_message_max_bytes: int
        :param num_consumer_fetchers: The number of workers used to make
            FetchRequests
        :type num_consumer_fetchers: int
        :param auto_commit_enable: If true, periodically commit to kafka the
            offset of messages already fetched by this consumer. This also
            requires that `consumer_group` is not `None`.
        :type auto_commit_enable: bool
        :param auto_commit_interval_ms: The frequency (in milliseconds) at which
            the consumer's offsets are committed to kafka. This setting is
            ignored if `auto_commit_enable` is `False`.
        :type auto_commit_interval_ms: int
        :param queued_max_messages: The maximum number of messages buffered for
            consumption in the internal
            :class:`pykafka.simpleconsumer.SimpleConsumer`
        :type queued_max_messages: int
        :param fetch_min_bytes: The minimum amount of data (in bytes) that the
            server should return for a fetch request. If insufficient data is
            available, the request will block until sufficient data is available.
        :type fetch_min_bytes: int
        :param fetch_wait_max_ms: The maximum amount of time (in milliseconds)
            that the server will block before answering a fetch request if
            there isn't sufficient data to immediately satisfy `fetch_min_bytes`.
        :type fetch_wait_max_ms: int
        :param offsets_channel_backoff_ms: Backoff time to retry failed offset
            commits and fetches.
        :type offsets_channel_backoff_ms: int
        :param offsets_commit_max_retries: The number of times the offset commit
            worker should retry before raising an error.
        :type offsets_commit_max_retries: int
        :param auto_offset_reset: What to do if an offset is out of range. This
            setting indicates how to reset the consumer's internal offset
            counter when an `OffsetOutOfRangeError` is encountered.
        :type auto_offset_reset: :class:`pykafka.common.OffsetType`
        :param consumer_timeout_ms: Amount of time (in milliseconds) the
            consumer may spend without messages available for consumption
            before returning None.
        :type consumer_timeout_ms: int
        :param rebalance_max_retries: The number of times the rebalance should
            retry before raising an error.
        :type rebalance_max_retries: int
        :param rebalance_backoff_ms: Backoff time (in milliseconds) between
            retries during rebalance.
        :type rebalance_backoff_ms: int
        :param zookeeper_connection_timeout_ms: The maximum time (in
            milliseconds) that the consumer waits while establishing a
            connection to zookeeper.
        :type zookeeper_connection_timeout_ms: int
        :param zookeeper_connect: Comma-separated (ip1:port1,ip2:port2) strings
            indicating the zookeeper nodes to which to connect.
        :type zookeeper_connect: str
        :param zookeeper: A KazooClient connected to a Zookeeper instance.
            If provided, `zookeeper_connect` is ignored.
        :type zookeeper: :class:`kazoo.client.KazooClient`
        :param auto_start: Whether the consumer should begin communicating
            with zookeeper after __init__ is complete. If false, communication
            can be started with `start()`.
        :type auto_start: bool
        :param reset_offset_on_start: Whether the consumer should reset its
            internal offset counter to `self._auto_offset_reset` and commit that
            offset immediately upon starting up
        :type reset_offset_on_start: bool
        """
        self._cluster = cluster
        self._consumer_group = consumer_group
        self._topic = topic

        self._auto_commit_enable = auto_commit_enable
        self._auto_commit_interval_ms = auto_commit_interval_ms
        self._fetch_message_max_bytes = fetch_message_max_bytes
        self._fetch_min_bytes = fetch_min_bytes
        self._rebalance_max_retries = rebalance_max_retries
        self._num_consumer_fetchers = num_consumer_fetchers
        self._queued_max_messages = queued_max_messages
        self._fetch_wait_max_ms = fetch_wait_max_ms
        self._rebalance_backoff_ms = rebalance_backoff_ms
        self._consumer_timeout_ms = consumer_timeout_ms
        self._offsets_channel_backoff_ms = offsets_channel_backoff_ms
        self._offsets_commit_max_retries = offsets_commit_max_retries
        self._auto_offset_reset = auto_offset_reset
        self._zookeeper_connect = zookeeper_connect
        self._zookeeper_connection_timeout_ms = zookeeper_connection_timeout_ms
        self._reset_offset_on_start = reset_offset_on_start
        self._running = False
        self._worker_exception = None
        self._worker_trace_logged = False

        self._rebalancing_lock = cluster.handler.Lock()
        self._consumer = None
        self._consumer_id = "{hostname}:{uuid}".format(
            hostname=socket.gethostname(),
            uuid=uuid4()
        )
        self._setting_watches = True

        self._topic_path = '/consumers/{group}/owners/{topic}'.format(
            group=self._consumer_group,
            topic=self._topic.name)
        self._consumer_id_path = '/consumers/{group}/ids'.format(
            group=self._consumer_group)

        self._zookeeper = None
        self._owns_zookeeper = zookeeper is None
        if zookeeper is not None:
            self._zookeeper = zookeeper
        self._zk_state_listener = None
        if auto_start is True:
            self.start()

    def __del__(self):
        log.debug("Finalising {}".format(self))
        self.stop()

    def __repr__(self):
        return "<{module}.{name} at {id_} (consumer_group={group})>".format(
            module=self.__class__.__module__,
            name=self.__class__.__name__,
            id_=hex(id(self)),
            group=self._consumer_group
        )

    def _raise_worker_exceptions(self):
        """Raises exceptions encountered on worker threads"""
        if self._worker_exception is not None:
            _, ex, tb = self._worker_exception
            if not self._worker_trace_logged:
                self._worker_trace_logged = True
                log.error("Exception encountered in worker thread:\n%s",
                          "".join(traceback.format_tb(tb)))
            raise ex

    def _setup_checker_worker(self):
        """Start the zookeeper partition checker thread"""
        self = weakref.proxy(self)

        def checker():
            while True:
                try:
                    if not self._running:
                        break
                    time.sleep(120)
                    if not self._check_held_partitions():
                        self._rebalance()
<<<<<<< HEAD
                except Exception:
                    # surface all exceptions to the main thread
                    self._worker_exception = sys.exc_info()
=======
                except ReferenceError:
>>>>>>> 905a8a30
                    break
            log.debug("Checker thread exiting")
        log.debug("Starting checker thread")
        return self._cluster.handler.spawn(checker)

    @property
    def partitions(self):
        return self._consumer.partitions if (
            self._consumer and self._consumer._running) else None

    @property
    def _partitions(self):
        """Convenient shorthand for set of partitions internally held"""
        return set(
            [] if self.partitions is None else itervalues(self.partitions))

    @property
    def held_offsets(self):
        """Return a map from partition id to held offset for each partition"""
        if not self._consumer:
            return None
        return dict((p.partition.id, p.last_offset_consumed)
                    for p in self._consumer._partitions_by_id.itervalues())

    def start(self):
        """Open connections and join a cluster."""
        try:
            if self._zookeeper is None:
                self._setup_zookeeper(self._zookeeper_connect,
                                      self._zookeeper_connection_timeout_ms)
            self._zookeeper.ensure_path(self._topic_path)
            self._zk_state_listener = self._get_zk_state_listener()
            self._zookeeper.add_listener(self._zk_state_listener)
            self._add_self()
            self._running = True
            self._set_watches()
            self._rebalance()
            self._setup_checker_worker()
        except Exception:
            log.error("Stopping consumer in response to error")
            self.stop()

    def stop(self):
        """Close the zookeeper connection and stop consuming.

        This method should be called as part of a graceful shutdown process.
        """
        with self._rebalancing_lock:
            # We acquire the lock in order to prevent a race condition where a
            # rebalance that is already underway might re-register the zk
            # nodes that we remove here
            self._running = False
        if self._consumer is not None:
            self._consumer.stop()
        self._zookeeper.remove_listener(self._zk_state_listener)
        if self._owns_zookeeper:
            # NB this should always come last, so we do not hand over control
            # of our partitions until consumption has really been halted
            self._zookeeper.stop()
        else:
            self._remove_partitions(self._get_held_partitions())
        try:
            self._zookeeper.delete(self._path_self)
        except:
            pass
        # additionally we'd want to remove watches here, but there are no
        # facilities for that in ChildrenWatch - as a workaround we check
        # self._running in the watcher callbacks (see further down)

    def _setup_zookeeper(self, zookeeper_connect, timeout):
        """Open a connection to a ZooKeeper host.

        :param zookeeper_connect: The 'ip:port' address of the zookeeper node to
            which to connect.
        :type zookeeper_connect: str
        :param timeout: Connection timeout (in milliseconds)
        :type timeout: int
        """
        self._zookeeper = KazooClient(zookeeper_connect, timeout=timeout / 1000)
        self._zookeeper.start()

    def _setup_internal_consumer(self, partitions=None, start=True):
        """Instantiate an internal SimpleConsumer.

        If there is already a SimpleConsumer instance held by this object,
        disable its workers and mark it for garbage collection before
        creating a new one.
        """
        if partitions is None:
            partitions = []
        reset_offset_on_start = self._reset_offset_on_start
        if self._consumer is not None:
            self._consumer.stop()
            # only use this setting for the first call to
            # _setup_internal_consumer. subsequent calls should not
            # reset the offsets, since they can happen at any time
            reset_offset_on_start = False
        self._consumer = SimpleConsumer(
            self._topic,
            self._cluster,
            consumer_group=self._consumer_group,
            partitions=partitions,
            auto_commit_enable=self._auto_commit_enable,
            auto_commit_interval_ms=self._auto_commit_interval_ms,
            fetch_message_max_bytes=self._fetch_message_max_bytes,
            fetch_min_bytes=self._fetch_min_bytes,
            num_consumer_fetchers=self._num_consumer_fetchers,
            queued_max_messages=self._queued_max_messages,
            fetch_wait_max_ms=self._fetch_wait_max_ms,
            consumer_timeout_ms=self._consumer_timeout_ms,
            offsets_channel_backoff_ms=self._offsets_channel_backoff_ms,
            offsets_commit_max_retries=self._offsets_commit_max_retries,
            auto_offset_reset=self._auto_offset_reset,
            reset_offset_on_start=reset_offset_on_start,
            auto_start=start
        )

    def _suspend_internal_consumer(self):
        """Suspend (ahem, stop) internal SimpleConsumer

        This lets us temporarily suspend the internal consumer in situations
        where we cannot assert ownership of our topic partitions.  Currently,
        it actually just crudely stops it, because SimpleConsumer doesn't have
        a suspend facility.  If this turns out a performance issue we could do
        something more sophisticated here.
        """
        if self._consumer is not None:
            log.debug(
                "Suspending internal consumer ({})".format(self._consumer_id))
            self._consumer.stop()

    def _decide_partitions(self, participants):
        """Decide which partitions belong to this consumer.

        Uses the consumer rebalancing algorithm described here
        http://kafka.apache.org/documentation.html

        It is very important that the participants array is sorted,
        since this algorithm runs on each consumer and indexes into the same
        array. The same array index operation must return the same
        result on each consumer.

        :param participants: Sorted list of ids of all other consumers in this
            consumer group.
        :type participants: Iterable of `bytes`
        """
        # Freeze and sort partitions so we always have the same results
        p_to_str = lambda p: '-'.join([str(p.topic.name), str(p.leader.id), str(p.id)])
        all_parts = self._topic.partitions.values()
        all_parts = sorted(all_parts, key=p_to_str)

        # get start point, # of partitions, and remainder
        participants = sorted(participants)  # just make sure it's sorted.
        idx = participants.index(self._consumer_id)
        parts_per_consumer = len(all_parts) // len(participants)
        remainder_ppc = len(all_parts) % len(participants)

        start = parts_per_consumer * idx + min(idx, remainder_ppc)
        num_parts = parts_per_consumer + (0 if (idx + 1 > remainder_ppc) else 1)

        # assign partitions from i*N to (i+1)*N - 1 to consumer Ci
        new_partitions = itertools.islice(all_parts, start, start + num_parts)
        new_partitions = set(new_partitions)
        log.info('Balancing %i participants for %i partitions.\nOwning %i partitions.',
                 len(participants), len(all_parts), len(new_partitions))
        log.debug('My partitions: %s', [p_to_str(p) for p in new_partitions])
        return new_partitions

    def _get_participants(self):
        """Use zookeeper to get the other consumers of this topic.

        :return: A sorted list of the ids of the other consumers of this
            consumer's topic
        """
        try:
            consumer_ids = self._zookeeper.get_children(self._consumer_id_path)
        except NoNodeException:
            log.debug("Consumer group doesn't exist. "
                      "No participants to find")
            return []

        participants = []
        for id_ in consumer_ids:
            try:
                topic, stat = self._zookeeper.get("%s/%s" % (self._consumer_id_path, id_))
                if topic == self._topic.name:
                    participants.append(id_)
            except NoNodeException:
                pass  # disappeared between ``get_children`` and ``get``
        participants = sorted(participants)
        return participants

    def _set_watches(self):
        """Set watches in zookeeper that will trigger rebalances.

        Rebalances should be triggered whenever a broker, topic, or consumer
        znode is changed in zookeeper. This ensures that the balance of the
        consumer group remains up-to-date with the current state of the
        cluster.
        """
        proxy = weakref.proxy(self)
        _brokers_changed = functools.partial(BalancedConsumer._brokers_changed, proxy)
        _topics_changed = functools.partial(BalancedConsumer._topics_changed, proxy)
        _consumers_changed = functools.partial(BalancedConsumer._consumers_changed, proxy)

        self._setting_watches = True
        # Set all our watches and then rebalance
        broker_path = '/brokers/ids'
        try:
            self._broker_watcher = ChildrenWatch(
                self._zookeeper, broker_path,
                _brokers_changed
            )
        except NoNodeException:
            raise Exception(
                'The broker_path "%s" does not exist in your '
                'ZooKeeper cluster -- is your Kafka cluster running?'
                % broker_path)

        self._topics_watcher = ChildrenWatch(
            self._zookeeper,
            '/brokers/topics',
            _topics_changed
        )

        self._consumer_watcher = ChildrenWatch(
            self._zookeeper, self._consumer_id_path,
            _consumers_changed
        )
        self._setting_watches = False

    def _add_self(self):
        """Register this consumer in zookeeper.

        This method ensures that the number of participants is at most the
        number of partitions.
        """
        participants = self._get_participants()
        if len(self._topic.partitions) <= len(participants):
            raise KafkaException("Cannot add consumer: more consumers than partitions")

        self._zookeeper.create(
            self._path_self, self._topic.name, ephemeral=True, makepath=True)

    @property
    def _path_self(self):
        """Path where this consumer should be registered in zookeeper"""
        return '{path}/{id_}'.format(
            path=self._consumer_id_path,
            id_=self._consumer_id
        )

    def _rebalance(self):
        """Claim partitions for this consumer.

        This method is called whenever a zookeeper watch is triggered.
        """
        if self._consumer is not None:
            self.commit_offsets()
        # this is necessary because we can't stop() while the lock is held
        # (it's not an RLock)
        should_stop = False
        with self._rebalancing_lock:
            if not self._running:
                raise ConsumerStoppedException
            log.info('Rebalancing consumer %s for topic %s.' % (
                self._consumer_id, self._topic.name)
            )
            for i in range(self._rebalance_max_retries):
                try:
                    # If retrying, be sure to make sure the
                    # partition allocation is correct.
                    participants = self._get_participants()
                    if self._consumer_id not in participants:
                        # situation that only occurs if our zk session expired
                        self._add_self()
                        participants.append(self._consumer_id)

                    new_partitions = self._decide_partitions(participants)

                    if not new_partitions:
                        should_stop = True
                        log.warning("No partitions assigned to consumer %s - stopping",
                                    self._consumer_id)
                        break

                    if new_partitions != self._partitions:
                        self._suspend_internal_consumer()

                    # Update zk with any changes:
                    # Note that we explicitly fetch our set of held partitions
                    # from zk, rather than assuming it will be identical to
                    # `self.partitions`.  This covers the (rare) situation
                    # where due to an interrupted connection our zk session
                    # has expired, in which case we'd hold zero partitions on
                    # zk, but `self._partitions` may be outdated and non-empty
                    current_zk_parts = self._get_held_partitions()
                    self._remove_partitions(current_zk_parts - new_partitions)
                    self._add_partitions(new_partitions - current_zk_parts)

                    # If suspended previously, restart:
                    if self._consumer is None or not self._consumer._running:
                        self._setup_internal_consumer(list(new_partitions))

                    log.info('Rebalancing Complete.')
                    break
                except PartitionOwnedError as ex:
                    self._suspend_internal_consumer()
                    if i == self._rebalance_max_retries - 1:
                        log.warning('Failed to acquire partition %s after %d retries.',
                                    ex.partition, i)
                        raise
                    log.info('Unable to acquire partition %s. Retrying', ex.partition)
                    time.sleep(i * (self._rebalance_backoff_ms / 1000))
        if should_stop:
            self.stop()

    def _path_from_partition(self, p):
        """Given a partition, return its path in zookeeper.

        :type p: :class:`pykafka.partition.Partition`
        """
        return "%s/%s-%s" % (self._topic_path, p.leader.id, p.id)

    def _remove_partitions(self, partitions):
        """Remove partitions from the zookeeper registry for this consumer.

        :param partitions: The partitions to remove.
        :type partitions: Iterable of :class:`pykafka.partition.Partition`
        """
        for p in partitions:
            # TODO pass zk node version to make sure we still own this node
            self._zookeeper.delete(self._path_from_partition(p))

    def _add_partitions(self, partitions):
        """Add partitions to the zookeeper registry for this consumer.

        :param partitions: The partitions to add.
        :type partitions: Iterable of :class:`pykafka.partition.Partition`
        """
        for p in partitions:
            try:
                self._zookeeper.create(
                    self._path_from_partition(p),
                    value=get_bytes(self._consumer_id),
                    ephemeral=True
                )
            except NodeExistsError:
                raise PartitionOwnedError(p)

    def _get_held_partitions(self):
        """Build a set of partitions zookeeper says we own"""
        zk_partition_ids = set()
        all_partitions = self._zookeeper.get_children(self._topic_path)
        for partition_slug in all_partitions:
            try:
                owner_id, stat = self._zookeeper.get(
                    '{path}/{slug}'.format(
                        path=self._topic_path, slug=partition_slug))
                if owner_id == get_bytes(self._consumer_id):
                    zk_partition_ids.add(int(partition_slug.split('-')[1]))
            except NoNodeException:
                pass  # disappeared between ``get_children`` and ``get``
        return set(self._topic.partitions[_id] for _id in zk_partition_ids)

    def _check_held_partitions(self):
        """Double-check held partitions against zookeeper

        True if the partitions held by this consumer are the ones that
        zookeeper thinks it's holding, else False.
        """
        log.info("Checking held partitions against ZooKeeper")
        zk_partitions = self._get_held_partitions()
        if zk_partitions != self._partitions:
            log.warning("Internal partition registry doesn't match ZooKeeper!")
            log.debug("Internal partition ids: %s\nZooKeeper partition ids: %s",
                      self._partitions, zk_partitions)
            return False
        return True

    def _get_zk_state_listener(self):
        """Callback to suspend internal consumer when zk connection drops"""
        ref = weakref.ref(self)

        def listener(zk_state):
            log.info("zk_state_listener: {}".format(zk_state))
            self = ref()
            if self is None:  # should never happen as we use remove_listener()
                return
            if zk_state != KazooState.CONNECTED:
                # We don't handle the transition where the connection comes
                # back: that's covered by the ChildrenWatch watches already
                self._zookeeper.handler.spawn(self._suspend_internal_consumer)

        return listener

    @_catch_thread_exception
    def _brokers_changed(self, brokers):
        if not self._running:
            return False  # `False` tells ChildrenWatch to disable this watch
        if self._setting_watches:
            return
        log.debug("Rebalance triggered by broker change ({})".format(
            self._consumer_id))
        self._rebalance()

    @_catch_thread_exception
    def _consumers_changed(self, consumers):
        if not self._running:
            return False  # `False` tells ChildrenWatch to disable this watch
        if self._setting_watches:
            return
        log.debug("Rebalance triggered by consumer change ({})".format(
            self._consumer_id))
        self._rebalance()

    @_catch_thread_exception
    def _topics_changed(self, topics):
        if not self._running:
            return False  # `False` tells ChildrenWatch to disable this watch
        if self._setting_watches:
            return
        log.debug("Rebalance triggered by topic change ({})".format(
            self._consumer_id))
        self._rebalance()

    def reset_offsets(self, partition_offsets=None):
        """Reset offsets for the specified partitions

        Issue an OffsetRequest for each partition and set the appropriate
        returned offset in the OwnedPartition

        :param partition_offsets: (`partition`, `offset`) pairs to reset
            where `partition` is the partition for which to reset the offset
            and `offset` is the new offset the partition should have
        :type partition_offsets: Iterable of
            (:class:`pykafka.partition.Partition`, int)
        """
        self._raise_worker_exceptions()
        if not self._consumer:
            raise ConsumerStoppedException("Internal consumer is stopped")
        self._consumer.reset_offsets(partition_offsets=partition_offsets)

    def consume(self, block=True):
        """Get one message from the consumer

        :param block: Whether to block while waiting for a message
        :type block: bool
        """

        def consumer_timed_out():
            """Indicates whether the consumer has received messages recently"""
            if self._consumer_timeout_ms == -1:
                return False
            disp = (time.time() - self._last_message_time) * 1000.0
            return disp > self._consumer_timeout_ms
        if self._consumer is None:
            raise ConsumerStoppedException
        message = None
        self._last_message_time = time.time()
        while message is None and not consumer_timed_out():
            self._raise_worker_exceptions()
            try:
                message = self._consumer.consume(block=block)
            except ConsumerStoppedException:
                if not self._running:
                    return
                elif not self._zookeeper.connected:
                    raise ZookeeperConnectionLost
                continue
            if message:
                self._last_message_time = time.time()
            if not block:
                return message
        return message

    def __iter__(self):
        """Yield an infinite stream of messages until the consumer times out"""
        while True:
            message = self.consume(block=True)
            if not message:
                raise StopIteration
            yield message

    def commit_offsets(self):
        """Commit offsets for this consumer's partitions

        Uses the offset commit/fetch API
        """
        self._raise_worker_exceptions()
        return self._consumer.commit_offsets()<|MERGE_RESOLUTION|>--- conflicted
+++ resolved
@@ -240,13 +240,10 @@
                     time.sleep(120)
                     if not self._check_held_partitions():
                         self._rebalance()
-<<<<<<< HEAD
-                except Exception:
-                    # surface all exceptions to the main thread
-                    self._worker_exception = sys.exc_info()
-=======
-                except ReferenceError:
->>>>>>> 905a8a30
+                except Exception as e:
+                    if not isinstance(e, ReferenceError):
+                        # surface all exceptions to the main thread
+                        self._worker_exception = sys.exc_info()
                     break
             log.debug("Checker thread exiting")
         log.debug("Starting checker thread")
