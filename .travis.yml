--- conflicted
+++ resolved
@@ -23,15 +23,11 @@
     - emmett@parsely.com
 
 install:
-<<<<<<< HEAD
-    - pip install codecov kazoo tox testinstances
+    - pip install codecov kazoo tox testinstances futures
     - wget https://github.com/edenhill/librdkafka/archive/0.8.6.tar.gz
     - tar -xzf 0.8.6.tar.gz
     - cd librdkafka-0.8.6/ && ./configure --prefix=$HOME
     - make && make install && cd -
-=======
-    - pip install codecov kazoo tox testinstances futures
->>>>>>> 52ae7a19
 
 before_script:
     - export C_INCLUDE_PATH=$HOME/include:$C_INCLUDE_PATH
